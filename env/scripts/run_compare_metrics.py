--- conflicted
+++ resolved
@@ -38,7 +38,6 @@
 
 # ========= Configuración =========
 SCENE = "simple_street_canyon_with_cars"  # p.ej. "santiago.xml", "munich"
-<<<<<<< HEAD
 DRONE_START = (-80.0, 0.0, 10.0)
 RX_POSITIONS = [
     #(-50.0, 0.0, 1.5),
@@ -55,11 +54,6 @@
 ]
 MAX_STEPS = 100
 
-# Compara dos frecuencias (en MHz). Cambia a lo que necesites.
-FREQS_MHZ = [3500.0] #28000
-=======
-DRONE_START = (0.0, 0.0, 10.0)
-
 #Semilla (seed) de la simulación
 SEMILLA = 0
 
@@ -77,7 +71,6 @@
 
 #Frecuencias de la simulación
 FREQS_MHZ = [3500.0]
->>>>>>> a5e974d0
 FREQ_LABELS = [f"{f:.0f} MHz" for f in FREQS_MHZ]
 
 # Carpeta de salida con timestamp
