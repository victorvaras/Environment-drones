--- conflicted
+++ resolved
@@ -231,11 +231,7 @@
                  tx_array_cols: int = 1,          # Nº de columnas de la matriz TX
                  tx_array_v_spacing: float = 0.5, # Separación vertical (en λ)
                  tx_array_h_spacing: float = 0.5, # Separación horizontal (en λ)
-<<<<<<< HEAD
-                 tx_array_pattern: str = "iso",   # "iso","dipole","tr38901", etc.
-=======
                  tx_array_pattern: str = "tr38901",   # "iso","dipole","tr38901", etc.
->>>>>>> 5f40114c
                  tx_array_polarization: str = "VH",# "V","H","VH" (dual)
 
                  # --- antenas RX (matriz global de la escena) ---
@@ -1175,7 +1171,7 @@
         ratio = np.maximum(d / float(d0), 1e-12)  # evita log10(0)
         prx_dbm = Pt_dBm + K_dB - 10.0 * float(gamma) * np.log10(ratio)
         return np.asarray(prx_dbm, dtype=float).reshape(-1)
-<<<<<<< HEAD
+    
 
     # ============================================================
     # 🔹 Validación de movimiento sin colisión (receptores)
@@ -1196,10 +1192,172 @@
             eps: float = 1e-3,
             check_bounds: bool = True
     ) -> bool:
-=======
-    
-
-
+        import numpy as np
+        import mitsuba as mi
+        import drjit as dr
+
+        if self.scene is None:
+            raise RuntimeError("SionnaRT: scene no está construida. Llama build_scene() antes.")
+
+        # --- Normalizar puntos A y B ---
+        a = self._np3_receptores(a)
+        b = self._np3_receptores(b)
+        d = b - a
+        L = float(np.linalg.norm(d))
+        if L <= 1e-9:
+            return True  # No hay desplazamiento real
+
+        # --- Chequeo de límites ---
+        if check_bounds:
+            if getattr(self, "scene_bounds", None) is not None:
+                pmin, pmax = self.scene_bounds
+            else:
+                pmin, pmax = self.scene_bounds_xyz()
+            pmin = np.asarray(pmin, dtype=np.float32)
+            pmax = np.asarray(pmax, dtype=np.float32)
+            if np.any(b < (pmin - 1e-6)) or np.any(b > (pmax + 1e-6)):
+                return False
+
+        # --- Conversión a tipos Mitsuba ---
+        a_mi = mi.Point3f(float(a[0]), float(a[1]), float(a[2]))
+        b_mi = mi.Point3f(float(b[0]), float(b[1]), float(b[2]))
+        dirv = b_mi - a_mi
+        L_mi = dr.norm(dirv)
+        dirv = dirv / L_mi
+
+        # --- Base ortonormal perpendicular ---
+        up = mi.Vector3f(0.0, 0.0, 1.0)
+        n1 = dr.normalize(dr.cross(dirv, up))
+        n1 = dr.select(dr.norm(n1) < 1e-6,
+                       dr.normalize(dr.cross(dirv, mi.Vector3f(0, 1, 0))),
+                       n1)
+        n2 = dr.normalize(dr.cross(dirv, n1))
+
+        # --- Offsets circulares ---
+        offsets = [mi.Vector3f(0.0, 0.0, 0.0)]
+        if radius > 0.0 and n_offsets > 0:
+            for k in range(int(n_offsets)):
+                th = 2.0 * np.pi * (k / n_offsets)
+                offsets.append(radius * np.cos(th) * n1 + radius * np.sin(th) * n2)
+
+        mi_scene = getattr(self, "mi_scene", getattr(self.scene, "mi_scene", None))
+        if mi_scene is None:
+            raise RuntimeError("No hay escena Mitsuba activa (mi_scene=None)")
+
+        L_lim = float(L) - eps
+        for off in offsets:
+            o = a_mi + off + eps * dirv
+            ray = mi.Ray3f(o, dirv)
+            ray.maxt = L_lim
+            if mi_scene.ray_test(ray):
+                return False
+
+        return True
+
+    # ============================================================
+    # Escaner de la escena (Slicer / Ray-Casting)
+    # ============================================================
+    #Función que se encarga de hacer un escaner de la escena (desde el cielo)
+    #Con la finalidad de obtener o generar un "mapa de puntos"
+    def get_sfm_obstacles(self, grid_density: float = 0.4) -> list[np.ndarray]:
+        """
+        Escanea la geometría de la escena 3D utilizando Ray Tracing vertical para generar
+        un mapa de ocupación 2D preciso para la navegación peatonal.
+
+        Funcionamiento:
+        1. Genera una cuadrícula de puntos sobre toda la escena.
+        2. Lanza rayos desde arriba hacia abajo (eje -Z).
+        3. Filtra los impactos según la altura para distinguir 'suelo caminable' de 'obstáculos'.
+
+        Args:
+            grid_density (float): Resolución del escaneo en metros.
+
+        Returns:
+            list[np.ndarray]: Lista conteniendo un array (N, 2) con las coordenadas X,Y
+                              de todos los puntos detectados como obstáculos.
+        """
+        import numpy as np
+        import mitsuba as mi
+        import drjit as dr
+
+        #Se valida si es que la escena esta cargada
+        if self.scene is None or self.mi_scene is None:
+            raise RuntimeError("SionnaRT: La escena no está construida.")
+
+        print(f"[SionnaRT Slicer] Iniciando escaneo de escena (Densidad: {grid_density}m)")
+
+        #1.-Se define el área de escaneo
+        #Se obtienen los limites de toda la escena 3D de Sionna
+        bounds = self.mi_scene.bbox()
+
+        #Se añade un margen de +/- 2m con tal de asegurar cobertura total de la escena
+        min_x, min_y = bounds.min.x - 2.0, bounds.min.y - 2.0
+        max_x, max_y = bounds.max.x + 2.0, bounds.max.y + 2.0
+
+        #Se genera la cuadrícula de coordenadas con los puntos (X, Y) (Malla de puntos)
+        X = np.arange(min_x, max_x, grid_density, dtype=np.float32)
+        Y = np.arange(min_y, max_y, grid_density, dtype=np.float32)
+        grid_x, grid_y = np.meshgrid(X, Y)
+
+        #Se aplanan las matrices para tener listas lineales de coordenadas
+        flat_x = grid_x.flatten()
+        flat_y = grid_y.flatten()
+
+        #2.-Se configuran los rayos (Mitsuba / DrJit)
+        #Altura de origen: Se coloca el "agente" 5 metros por encima del objeto más alto
+        ray_origin_z = bounds.max.z + 5.0
+
+        #Conversión - mi.Float convierte el array de NumPy al formato nativo de Mitsuba (Float)
+        ox = mi.Float(flat_x)
+        oy = mi.Float(flat_y)
+
+        #'oz' es un escalar, pero DrJit realiza 'Broadcasting' automático.
+        #Con la finalidad de expandir este valor único para coincidan con la longitud de ox y oy
+        oz = mi.Float(ray_origin_z)
+
+        #Origen de los rayos: (x, y, z) (z = Alto)
+        origins_mi = mi.Point3f(ox, oy, oz)
+
+        #Dirección de los rayos: Hacia abajo (0, 0, -1)
+        dirs_mi = mi.Vector3f(0, 0, -1)
+
+        #Se crea el objeto Rayo vectorizado (contiene miles de rayos)
+        #Es un solo objeto que encapsula miles de rayos para cómputo paralelo.
+        rays = mi.Ray3f(origins_mi, dirs_mi)
+
+        #3. Intersección Masiva (Ray Tracing)
+        #Mitsuba procesará todos los rayos en paralelo
+        si = self.mi_scene.ray_intersect(rays)
+
+        #4. Filtrado de obstáculos (Slicer)
+        hit_z = si.p.z            #Coordenada Z donde golpeó el rayo (Altura del impacto).
+        is_valid = si.is_valid()  #Booleano: ¿Golpeó algo o se fue al vacío?
+
+        #Criterio de Obstáculos:
+        #-hit_z > 0.3: Se ignora el suelo (z = 0) y aceras o veredas muy bajas (< 30cm).
+        #-is_valid: Indica que golpeo algo (geometría).
+        #No se limita la altura máxima para detectar correctamente techos de edificios altos (u otros obstáculos altos).
+        is_obstacle = (hit_z > 0.3) & is_valid
+
+        #Transferencia de datos: De DrJit a NumPy
+        #Se convierte la máscara de DrJit a un array de NumPy
+        obstacle_mask_np = np.array(is_obstacle, dtype=bool)
+
+        #Se aplica la máscara para seleccionar solo las coordenadas X,Y que corresponden a obstáculos
+        obs_x = flat_x[obstacle_mask_np]
+        obs_y = flat_y[obstacle_mask_np]
+
+        #Se apilan en formato (N, 2) para API Socialforce
+        sfm_points = np.stack([obs_x, obs_y], axis=1)
+
+        print(f"[SionnaRT Slicer] Escaneo completado: {len(sfm_points)} puntos de obstáculo detectados.")
+
+        #Como la API Socialforce espera una lista de arrays (PedSpacePotential).
+        #Se le devuelve una lista con un solo gran array de puntos.
+        if len(sfm_points) > 0:
+            return [sfm_points]
+        else:
+            return []
 
 
     # validar si un movimiento A->B es válido (sin colisiones)
@@ -1223,7 +1381,6 @@
         Devuelve True si el tramo A->B está libre de colisiones (considerando un "tubo" de radio 'radius').
         Devuelve False si hay intersección con la geometría o si B está fuera de bounds (si check_bounds=True).
         """
->>>>>>> 5f40114c
         import numpy as np
         import mitsuba as mi
         import drjit as dr
@@ -1231,17 +1388,6 @@
         if self.scene is None:
             raise RuntimeError("SionnaRT: scene no está construida. Llama build_scene() antes.")
 
-<<<<<<< HEAD
-        # --- Normalizar puntos A y B ---
-        a = self._np3_receptores(a)
-        b = self._np3_receptores(b)
-        d = b - a
-        L = float(np.linalg.norm(d))
-        if L <= 1e-9:
-            return True  # No hay desplazamiento real
-
-        # --- Chequeo de límites ---
-=======
         a = self._np3(a); b = self._np3(b)
         d = b - a
         L = float(np.linalg.norm(d))
@@ -1250,35 +1396,11 @@
 
         # Chequeo de límites (si se pide)
         check_bounds = False
->>>>>>> 5f40114c
         if check_bounds:
             if getattr(self, "scene_bounds", None) is not None:
                 pmin, pmax = self.scene_bounds
             else:
                 pmin, pmax = self.scene_bounds_xyz()
-<<<<<<< HEAD
-            pmin = np.asarray(pmin, dtype=np.float32)
-            pmax = np.asarray(pmax, dtype=np.float32)
-            if np.any(b < (pmin - 1e-6)) or np.any(b > (pmax + 1e-6)):
-                return False
-
-        # --- Conversión a tipos Mitsuba ---
-        a_mi = mi.Point3f(float(a[0]), float(a[1]), float(a[2]))
-        b_mi = mi.Point3f(float(b[0]), float(b[1]), float(b[2]))
-        dirv = b_mi - a_mi
-        L_mi = dr.norm(dirv)
-        dirv = dirv / L_mi
-
-        # --- Base ortonormal perpendicular ---
-        up = mi.Vector3f(0.0, 0.0, 1.0)
-        n1 = dr.normalize(dr.cross(dirv, up))
-        n1 = dr.select(dr.norm(n1) < 1e-6,
-                       dr.normalize(dr.cross(dirv, mi.Vector3f(0, 1, 0))),
-                       n1)
-        n2 = dr.normalize(dr.cross(dirv, n1))
-
-        # --- Offsets circulares ---
-=======
             pmin = np.asarray(pmin, dtype=float); pmax = np.asarray(pmax, dtype=float)
             if np.any(b < (pmin - 1e-6)) or np.any(b > (pmax + 1e-6)):
                 return False
@@ -1298,25 +1420,16 @@
         n2 = dr.normalize(dr.cross(dirv, n1))
 
         # Offsets circulares para aproximar el radio del dron
->>>>>>> 5f40114c
         offsets = [mi.Vector3f(0.0, 0.0, 0.0)]
         if radius > 0.0 and n_offsets > 0:
             for k in range(int(n_offsets)):
                 th = 2.0 * np.pi * (k / n_offsets)
                 offsets.append(radius * np.cos(th) * n1 + radius * np.sin(th) * n2)
 
-<<<<<<< HEAD
-        mi_scene = getattr(self, "mi_scene", getattr(self.scene, "mi_scene", None))
-        if mi_scene is None:
-            raise RuntimeError("No hay escena Mitsuba activa (mi_scene=None)")
-
-        L_lim = float(L) - eps
-=======
         mi_scene = self.scene.mi_scene
         L_lim = float(L) - eps
 
         # Si cualquier rayo choca, retornamos False
->>>>>>> 5f40114c
         for off in offsets:
             o = a_mi + off + eps * dirv
             ray = mi.Ray3f(o, dirv)
@@ -1324,115 +1437,6 @@
             if mi_scene.ray_test(ray):
                 return False
 
-<<<<<<< HEAD
-        return True
-
-    # ============================================================
-    # Escaner de la escena (Slicer / Ray-Casting)
-    # ============================================================
-    #Función que se encarga de hacer un escaner de la escena (desde el cielo)
-    #Con la finalidad de obtener o generar un "mapa de puntos"
-    def get_sfm_obstacles(self, grid_density: float = 0.4) -> list[np.ndarray]:
-        """
-        Escanea la geometría de la escena 3D utilizando Ray Tracing vertical para generar
-        un mapa de ocupación 2D preciso para la navegación peatonal.
-
-        Funcionamiento:
-        1. Genera una cuadrícula de puntos sobre toda la escena.
-        2. Lanza rayos desde arriba hacia abajo (eje -Z).
-        3. Filtra los impactos según la altura para distinguir 'suelo caminable' de 'obstáculos'.
-
-        Args:
-            grid_density (float): Resolución del escaneo en metros.
-
-        Returns:
-            list[np.ndarray]: Lista conteniendo un array (N, 2) con las coordenadas X,Y
-                              de todos los puntos detectados como obstáculos.
-        """
-        import numpy as np
-        import mitsuba as mi
-        import drjit as dr
-
-        #Se valida si es que la escena esta cargada
-        if self.scene is None or self.mi_scene is None:
-            raise RuntimeError("SionnaRT: La escena no está construida.")
-
-        print(f"[SionnaRT Slicer] Iniciando escaneo de escena (Densidad: {grid_density}m)")
-
-        #1.-Se define el área de escaneo
-        #Se obtienen los limites de toda la escena 3D de Sionna
-        bounds = self.mi_scene.bbox()
-
-        #Se añade un margen de +/- 2m con tal de asegurar cobertura total de la escena
-        min_x, min_y = bounds.min.x - 2.0, bounds.min.y - 2.0
-        max_x, max_y = bounds.max.x + 2.0, bounds.max.y + 2.0
-
-        #Se genera la cuadrícula de coordenadas con los puntos (X, Y) (Malla de puntos)
-        X = np.arange(min_x, max_x, grid_density, dtype=np.float32)
-        Y = np.arange(min_y, max_y, grid_density, dtype=np.float32)
-        grid_x, grid_y = np.meshgrid(X, Y)
-
-        #Se aplanan las matrices para tener listas lineales de coordenadas
-        flat_x = grid_x.flatten()
-        flat_y = grid_y.flatten()
-
-        #2.-Se configuran los rayos (Mitsuba / DrJit)
-        #Altura de origen: Se coloca el "agente" 5 metros por encima del objeto más alto
-        ray_origin_z = bounds.max.z + 5.0
-
-        #Conversión - mi.Float convierte el array de NumPy al formato nativo de Mitsuba (Float)
-        ox = mi.Float(flat_x)
-        oy = mi.Float(flat_y)
-
-        #'oz' es un escalar, pero DrJit realiza 'Broadcasting' automático.
-        #Con la finalidad de expandir este valor único para coincidan con la longitud de ox y oy
-        oz = mi.Float(ray_origin_z)
-
-        #Origen de los rayos: (x, y, z) (z = Alto)
-        origins_mi = mi.Point3f(ox, oy, oz)
-
-        #Dirección de los rayos: Hacia abajo (0, 0, -1)
-        dirs_mi = mi.Vector3f(0, 0, -1)
-
-        #Se crea el objeto Rayo vectorizado (contiene miles de rayos)
-        #Es un solo objeto que encapsula miles de rayos para cómputo paralelo.
-        rays = mi.Ray3f(origins_mi, dirs_mi)
-
-        #3. Intersección Masiva (Ray Tracing)
-        #Mitsuba procesará todos los rayos en paralelo
-        si = self.mi_scene.ray_intersect(rays)
-
-        #4. Filtrado de obstáculos (Slicer)
-        hit_z = si.p.z            #Coordenada Z donde golpeó el rayo (Altura del impacto).
-        is_valid = si.is_valid()  #Booleano: ¿Golpeó algo o se fue al vacío?
-
-        #Criterio de Obstáculos:
-        #-hit_z > 0.3: Se ignora el suelo (z = 0) y aceras o veredas muy bajas (< 30cm).
-        #-is_valid: Indica que golpeo algo (geometría).
-        #No se limita la altura máxima para detectar correctamente techos de edificios altos (u otros obstáculos altos).
-        is_obstacle = (hit_z > 0.3) & is_valid
-
-        #Transferencia de datos: De DrJit a NumPy
-        #Se convierte la máscara de DrJit a un array de NumPy
-        obstacle_mask_np = np.array(is_obstacle, dtype=bool)
-
-        #Se aplica la máscara para seleccionar solo las coordenadas X,Y que corresponden a obstáculos
-        obs_x = flat_x[obstacle_mask_np]
-        obs_y = flat_y[obstacle_mask_np]
-
-        #Se apilan en formato (N, 2) para API Socialforce
-        sfm_points = np.stack([obs_x, obs_y], axis=1)
-
-        print(f"[SionnaRT Slicer] Escaneo completado: {len(sfm_points)} puntos de obstáculo detectados.")
-
-        #Como la API Socialforce espera una lista de arrays (PedSpacePotential).
-        #Se le devuelve una lista con un solo gran array de puntos.
-        if len(sfm_points) > 0:
-            return [sfm_points]
-        else:
-            return []
-=======
         # Ningún rayo intersectó
         return True
- 
->>>>>>> 5f40114c
+ 