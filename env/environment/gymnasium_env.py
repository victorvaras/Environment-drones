--- conflicted
+++ resolved
@@ -17,11 +17,7 @@
 from .dron import Dron
 from .receptores import ReceptoresManager, Receptor
 from env.environment.droneVelocityEnv import DroneVelocityEnv, DroneVelocityEnvConfig
-<<<<<<< HEAD
-
-=======
 from .receptores_mobility import ReceptorMobilityManager
->>>>>>> 9fe1d1d2
 
 
 class DroneEnv(gym.Env):
@@ -31,6 +27,8 @@
     def __init__(
             self,
             rx_positions: list[tuple[float, float, float]] | None = None,
+            rx_goals: list[tuple[float, float, float]] | None = None,
+            num_agents: int = 10,
             frequency_mhz: float = 3500.0,
             tx_power_dbm: float = 30.0,
             bandwidth_hz: float = 20e6,
@@ -39,10 +37,7 @@
             max_steps: int = 400,
             render_mode: str | None = None,
             drone_start: tuple[float, float, float] = (0.0, 0.0, 20.0),
-<<<<<<< HEAD
-=======
             run_metrics: bool = False,
->>>>>>> 9fe1d1d2
 
             mode_set_vuelo: int = 7,
             step_durations: float = 0.1,
@@ -56,43 +51,94 @@
         self._start = drone_start
         self.max_steps = int(max_steps)
         self.step_count = 0
-
-        # --- Iniciando receptores ---
-        self.receptores = ReceptoresManager([Receptor(*p) for p in rx_positions])
-
-        # --- Guardar número de receptores ---
-        numero_receptores = self.receptores.n
-        rx_velocities_mps = [(0.0, 0.0, 0.0) for _ in range(numero_receptores)]
-
-
-        # --- Iniciando Sionna RT ---
+        self.run_metrics = run_metrics
+
+        #1.Configuración de la Cantidad de receptores
+        #Si se le asignan posiciones de manera estática
+        if rx_positions is not None:
+            self.current_num_agents = len(rx_positions)
+            using_manual_spawn = True #Se utilizara de manera manual
+        else:
+            self.current_num_agents = num_agents
+            using_manual_spawn = False #Se utilizara el SpawnManager
+
+        #Se guardan las referencias manuales para el reset
+        self._manual_rx_pos = rx_positions if using_manual_spawn else None
+        self._manual_rx_goals = rx_goals if using_manual_spawn else None
+
+        #Se inicializan las Velocidades iniciales para el cálculo de Doppler
+        rx_velocities_mps = [(0.0, 0.0, 0.0) for _ in range(self.current_num_agents)]
+
+        #2.Sionna RT
         self.rt = SionnaRT(
             antenna_mode=antenna_mode,
             frequency_mhz=frequency_mhz,
             # tx_power_dbm=tx_power_dbm,
             # bandwidth_hz=bandwidth_hz,
             scene_name=scene_name,
-            num_ut=numero_receptores,
+            num_ut=self.current_num_agents,      #Se reserva memoria para N receptores
             rx_velocities_mps=rx_velocities_mps,
         )
-
-        # --- Construir escena y colocar receptores ---
-        self.rt.build_scene()
-        self.rt.attach_receivers(self.receptores.positions_xyz())
-
-         
-        bounds_min = self.rt.scene_bounds[0]
-        bounds_max = self.rt.scene_bounds[1]
-        bounds = ((bounds_min[0], bounds_max[0]), (bounds_min[1], bounds_max[1]), (bounds_min[2], bounds_max[2]))
-        self.scene_bounds = bounds
-
-        # Dron / spaces
-        self.dron = Dron(start_xyz=self._start, bounds=bounds)
+        self.rt.build_scene() #Se construye la escena en Sionna
+
+        #3.Gestor de movilidad (Física y Navegación)
+        #Se inicializa el Manager pasandole los parámetros físicos
+        self.mobility_manager = ReceptorMobilityManager(
+            sionna_rt=self.rt,                                                   #Sionna
+            bounds_min=(self.rt.scene_bounds[0][0], self.rt.scene_bounds[0][1]), #Limites minimos de la escena
+            bounds_max=(self.rt.scene_bounds[1][0], self.rt.scene_bounds[1][1]), #Limites máximos de la escena
+            sfm_v0=5.0, sfm_sigma=0.5, sfm_u0=80.0, sfm_r=0.5                    #Parametros SFM
+        )
+
+        #4.Extracción de Obstáculos (Slicer)
+        #Se extrae la geometría estática de Sionna una sola vez.
+        #Se utiliza la función 'get_sfm_obstacles'.
+        print(f"[Gym] Extrayendo obstáculos de la escena '{scene_name}'...")
+
+        #Lógica de Auto-Escalado (Auto-Scale) para densidad del scanner
+        #Se calcula el tamaño del mapa para decidir la densidad y proteger la RAM.
+        bounds = self.rt.mi_scene.bbox()
+        extent = max(bounds.max.x - bounds.min.x, bounds.max.y - bounds.min.y)
+
+        if extent > 1000.0:
+            gym_density = 1.5  #Escena Grande -> Menos resolución
+            print(f"[Gym] Escena Gigante ({extent:.0f}m). Ajustando densidad a: {gym_density}m")
+        elif extent > 500.0:
+            gym_density = 0.8  #Escena mediana
+            print(f"[Gym] Escena mediana ({extent:.0f}m). Ajustando densidad a: {gym_density}m")
+        else:
+            gym_density = 0.4  #Escena pequeña -> Alta precisión
+            print(f"[Gym] Escena pequeña o estándar ({extent:.0f}m). Usando alta precisión: {gym_density}m")
+
+        #Se utiliza el escaner para obtener los obstáculos para la API Socialforce (Slicer)
+        #grid_density = densidad calculada dinámicamente
+        obstacles_np = self.rt.get_sfm_obstacles(grid_density=gym_density)
+
+        #Se configura el manager con los obstáculos
+        self.mobility_manager.configure_obstacles(obstacles_np)
+
+        #Se inicializa self.receptores como None (se le asigna valor en reset)
+        self.receptores = None
+
+        #5.Configuración Final del Entorno (Bounds, Spaces, Rendering)
+        #Bounds y Dron
+        #Se definen los límites del espacio de acción y observación para RL
+        scene_bounds = ((self.rt.scene_bounds[0][0], self.rt.scene_bounds[1][0]),
+                        (self.rt.scene_bounds[0][1], self.rt.scene_bounds[1][1]),
+                        (self.rt.scene_bounds[0][2], self.rt.scene_bounds[1][2]))
+        self.scene_bounds = scene_bounds
+
+        #Inicialización del Dron
+        self.dron = Dron(start_xyz=self._start, bounds=scene_bounds)
+
+        #Espacios de Gymnasium (Espacios de Acción y Observación)
         self.action_space = spaces.Box(low=-5.0, high=5.0, shape=(3,), dtype=np.float32)
+
+        #Se asume N fijo para el shape del espacio de observación
         self.observation_space = spaces.Box(
-            low=-1e9, high=1e9, shape=(3 + self.receptores.n,), dtype=np.float32
-        )
-        self.dron.bounds = bounds
+            low=-1e9, high=1e9, shape=(3 + self.current_num_agents,), dtype=np.float32
+        )
+        self.dron.bounds = scene_bounds
 
 
         #Inicializacion para movimiento de dron realista
@@ -112,59 +158,12 @@
 
         self.step_durations = step_durations
 
-<<<<<<< HEAD
         self.dron_Realista = DroneVelocityEnv(
             cfg = cfg,
             step_durations = self.step_durations)
-=======
-        #Inicialización del Dron
-        self.dron = Dron(start_xyz=self._start, bounds=scene_bounds)
->>>>>>> 9fe1d1d2
-
-        # Estado de render
-        self._fig = None
-        self._ax = None
-        self._canvas = None
-        self._ax_map = None
-        self._ax_list = None
-        self._ax_table = None
-        self._sc_rx = None
-        self._sc_drone = None
-        self._cbar = None
-        self._name_texts = []
-
-        # Acumuladores por-UE para la tabla (id -> dict)
-        self._acc = None
-        self._last_ue_metrics = None
-
-<<<<<<< HEAD
-        # ================= Gym API =================
-=======
-
-        #Inicializacion para movimiento de dron realista
-        self.mode_set_vuelo = mode_set_vuelo  
-
-        cfg = DroneVelocityEnvConfig(
-            start_xyz=self._start,
-            start_rpy=(0.0, 0.0, 0.0),
-            control_hz=120,
-            physics_hz=240,
-            mode=self.mode_set_vuelo,
-            render=False,
-            drone_model="cf2x",
-            seed=42,
-            record_trajectory=True,
-        )
-
-        self.step_durations = step_durations
-
-        self.dron_Realista = DroneVelocityEnv(
-            cfg = cfg,
-            step_durations = self.step_durations)
 
         #Variables de Renderizado
         self._init_render_vars()
->>>>>>> 9fe1d1d2
 
         # ================= Gym API =================
 
@@ -172,11 +171,9 @@
         super().reset(seed=seed)
         self.step_count = 0
 
+        #Reinicio del Dron y TX
         self.dron = Dron(start_xyz=self._start, bounds=self.scene_bounds)
-        self.rt.move_tx(self.dron.pos, (0.0, 0.0, 0.0))
-
-<<<<<<< HEAD
-=======
+
         #Sincronización con Sionna
         #Se mueve el transmisor a la posición inicial para que el cálculo sea correcto desde t=0
         self.rt.move_tx(self.dron.pos, (0.0, 0.0, 0.0))
@@ -198,40 +195,15 @@
         self.sfm_sim = self.mobility_manager.sfm_sim
 
         #Regenerar primera observación (Observación inicial)
->>>>>>> 9fe1d1d2
         obs = np.concatenate([self.dron.pos]).astype(np.float32)
         info = {}
 
-        # ---- estado de render ----
-        self._fig = None
-        self._ax_map = None
-        self._ax_list = None
-        self._ax_table_top = None
-        self._ax_table_br = None
-        self._canvas = None
-
-        self._sc_rx = None
-        self._sc_drone = None
-        self._cbar = None
-        self._name_texts = []
-
+        #Limpieza de estado de renderizado y métricas
+        #Se borran las referencias gráficas para evitar superposiciones en nuevos episodios
+        self._init_render_vars()
         self._last_ue_metrics = []
-<<<<<<< HEAD
-
-        self.dron_Realista.reset()
-
-        # 1) Número de UEs (receptores)
-        try:
-            self.num_ut = int(self.receptores.positions_xyz().shape[0])
-        except Exception:
-            # Fallback si tu contenedor expone otra API
-            self.num_ut = int(getattr(self.receptores, "num", getattr(self.receptores, "n", 0)))
-
-        
-=======
         self.num_ut = self.receptores.n
         self.dron_Realista.reset()
->>>>>>> 9fe1d1d2
 
         return obs, info
 
@@ -242,41 +214,25 @@
         #self.dron.step_delta(action)
         #self.rt.move_tx(self.dron.pos)
 
-<<<<<<< HEAD
-        
-=======
         #1.Movimiento del Dron
->>>>>>> 9fe1d1d2
         movimiento_normalizado = self.dron_Realista.step_move(action, dt=0.1)
         movimiento_valido = self.rt.is_move_valid(self.rt.tx.position, movimiento_normalizado )
         drone_velocity_mps = self.dron_Realista.get_velocity()
           
         self.rt.move_tx(movimiento_normalizado, drone_velocity_mps)       
-<<<<<<< HEAD
-
-        
-
-        # Movimiento de personas
-        #Movimiento de personas o receptores
-        if actionR is None:
-            actionR = np.array([0.0, 0.0, 0.0], dtype=np.float32)
-            
-        rx_positions = self.receptores.step_all(actionR) #Se llama al metodo que se encarga de mover a los receptores
-        for rx, pos in zip(self.rt.rx_list, rx_positions):
-            rx.position = [float(pos[0]), float(pos[1]), float(pos[2])]
-
-=======
->>>>>>> 9fe1d1d2
-
-
-        # --- Ejecutar paso SYS y obtener métricas ---
-        sys_metrics = self.rt.run_sys_step()
-
-        # --- Recompensa ---
-        # reward = float(np.mean(snr))
+
+        #2.Movimiento de Receptores
+        #SFM + Control Reactivo + Doppler + Validación
+        self.mobility_manager.step(dt=0.1)
+
+        #3.Métricas y Sionna SYS
+        info = self._get_metrics_info()
+        # sys_metrics = self.rt.run_sys_step()
+
+        #Recompensa
         reward = 1.0
 
-        # --- Observación ---
+        #Observación
         obs = np.concatenate([self.dron.pos]).astype(np.float32)
 
         # --- Terminación ---
@@ -288,28 +244,9 @@
 
         truncated = self.step_count >= self.max_steps
 
-        info = {
-            # --- métricas por UE del step (ya las tenías) ---
-            "ue_metrics": sys_metrics["ue_metrics"],
-
-            # --- TBLER acumulada estilo tutorial ---
-            # Vector [num_ut] con la TBLER running a este step (idéntica al notebook de Sionna SYS)
-            "tbler_running_per_ue": sys_metrics.get("tbler_running_per_ue"),  # list[float] tamaño num_ut
-
-        }
-        
-        if self.render_mode is None:
-            return obs, reward, terminated, truncated, info
-        
-        elif self.render_mode == "human":
-            self._last_ue_metrics = info["ue_metrics"]  # cache para render
-            self._last_tbler_running_per_ue = info.get("tbler_running_per_ue", None)
-            self._render_to_figure()
-        elif self.render_mode == "rgb_array":
-            self._last_ue_metrics = info["ue_metrics"]  # cache para render
-            self._last_tbler_running_per_ue = info.get("tbler_running_per_ue", None)
-            frame = self._render_to_array()
-            info["frame"] = frame
+        #Renderizado
+        if self.render_mode is not None:
+            self._handle_render(info)
 
         return obs, reward, terminated, truncated, info
 
@@ -623,6 +560,39 @@
         self._bars_gp = None
         self._bar_labels = []
 
+    def _init_render_vars(self):
+        self._fig = None
+        self._ax = None
+        self._canvas = None
+        self._ax_map = None
+        self._ax_list = None
+        self._ax_table = None
+        self._sc_rx = None
+        self._sc_drone = None
+        self._cbar = None
+        self._name_texts = []
+        self._acc = None
+        self._last_ue_metrics = None
+
+    def _get_metrics_info(self):
+        if self.run_metrics:
+            # Modo Lento (Física + Métricas)
+            sys_metrics = self.rt.run_sys_step()
+            return {
+                "ue_metrics": sys_metrics["ue_metrics"],
+                "tbler_running_per_ue": sys_metrics.get("tbler_running_per_ue"),
+            }
+        # Modo Rápido (Física)
+        return {"ue_metrics": [], "tbler_running_per_ue": []}
+
+    def _handle_render(self, info):
+        self._last_ue_metrics = info["ue_metrics"]
+        self._last_tbler_running_per_ue = info.get("tbler_running_per_ue", None)
+        if self.render_mode == "human":
+            self._render_to_figure()
+        elif self.render_mode == "rgb_array":
+            info["frame"] = self._render_to_array()
+
     """
     # ================= Render avanzado (dual snapshot) =================
     # (puedes llamarlo desde fuera del entorno, pasando PRx teórico y real)
